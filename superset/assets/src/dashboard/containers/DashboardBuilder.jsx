/**
 * Licensed to the Apache Software Foundation (ASF) under one
 * or more contributor license agreements.  See the NOTICE file
 * distributed with this work for additional information
 * regarding copyright ownership.  The ASF licenses this file
 * to you under the Apache License, Version 2.0 (the
 * "License"); you may not use this file except in compliance
 * with the License.  You may obtain a copy of the License at
 *
 *   http://www.apache.org/licenses/LICENSE-2.0
 *
 * Unless required by applicable law or agreed to in writing,
 * software distributed under the License is distributed on an
 * "AS IS" BASIS, WITHOUT WARRANTIES OR CONDITIONS OF ANY
 * KIND, either express or implied.  See the License for the
 * specific language governing permissions and limitations
 * under the License.
 */
import { bindActionCreators } from 'redux';
import { connect } from 'react-redux';
import DashboardBuilder from '../components/DashboardBuilder';

import {
  setColorSchemeAndUnsavedChanges,
  showBuilderPane,
} from '../actions/dashboardState';
import {
  deleteTopLevelTabs,
  handleComponentDrop,
} from '../actions/dashboardLayout';

function mapStateToProps({ dashboardLayout: undoableLayout, dashboardState }) {
  return {
    dashboardLayout: undoableLayout.present,
    editMode: dashboardState.editMode,
<<<<<<< HEAD
    showBuilderPane: dashboardState.showBuilderPane,
    directPathToChild: dashboardState.directPathToChild,
=======
    builderPaneType: dashboardState.builderPaneType,
    colorScheme: dashboardState.colorScheme,
>>>>>>> 97718dae
  };
}

function mapDispatchToProps(dispatch) {
  return bindActionCreators(
    {
      deleteTopLevelTabs,
      handleComponentDrop,
      showBuilderPane,
      setColorSchemeAndUnsavedChanges,
    },
    dispatch,
  );
}

export default connect(
  mapStateToProps,
  mapDispatchToProps,
)(DashboardBuilder);<|MERGE_RESOLUTION|>--- conflicted
+++ resolved
@@ -33,13 +33,10 @@
   return {
     dashboardLayout: undoableLayout.present,
     editMode: dashboardState.editMode,
-<<<<<<< HEAD
     showBuilderPane: dashboardState.showBuilderPane,
     directPathToChild: dashboardState.directPathToChild,
-=======
     builderPaneType: dashboardState.builderPaneType,
     colorScheme: dashboardState.colorScheme,
->>>>>>> 97718dae
   };
 }
 
